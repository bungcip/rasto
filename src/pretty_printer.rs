//! A pretty-printer for the Rust AST.
//!
//! This module provides a flexible and efficient way to format Rust code from an
//! Abstract Syntax Tree (AST). The implementation is based on the paper
//! "A Prettier Printer" by Philip Wadler, which describes a linear-time algorithm
//! for pretty-printing documents with layout constraints.
//!
//! The core of the pretty-printer is the `Printer` struct, which manages the
//! printing process. It uses a token-based approach, where the AST is first
//! converted into a sequence of `Token`s. These tokens represent strings,
//! potential line breaks, and grouping constructs. The printer then uses a
//! two-pass algorithm:
//!
//! 1. **Scan Pass**: The printer scans the tokens to determine the best layout
//!    by calculating the size of each token group. This pass decides whether
//!    a group should be printed on a single line or broken into multiple lines.
//!
//! 2. **Print Pass**: The printer iterates through the tokens again, this time
//!    writing the formatted output to a `Write` buffer. It uses the information
//     from the scan pass to insert line breaks and indentation where necessary.
//!
//! The `PrettyPrinter` trait is implemented by all AST nodes that can be
//! pretty-printed. This trait provides a `pretty_print` method that
//! converts the AST node into a sequence of tokens for the `Printer`.

use crate::ast::*;
use std::borrow::Cow;
use std::fmt::{self, Write};

/// The line width to aim for when formatting.
const LINE_WIDTH: isize = 100;

/// A large integer value used to represent an infinitely long line.
const INFINITY: isize = 0xffff;

/// The style of a break.
#[derive(Clone, Copy, PartialEq, Eq)]
pub enum BreakStyle {
    /// A consistent break means that if the group is broken, all breaks within
    /// the group will be broken.
    Consistent,
    /// An inconsistent break means that breaks within the group can be broken
    /// independently.
    Inconsistent,
}

/// A token used by the pretty-printer.
pub enum Token<'a> {
    /// A string to be printed.
    String(Cow<'a, str>),
    /// A potential line break. If the line is too long, this will be replaced
    /// with a newline and indentation. Otherwise, it will be replaced with a
    /// space.
    Break {
        /// The number of spaces to print if the break is not taken.
        len: usize,
    },
    /// A hard line break that will always be printed as a newline.
    HardBreak,
    /// The beginning of a group of tokens.
    Begin {
        /// The style of the break.
        style: BreakStyle,
        /// The opening string of the group (e.g., `(`, `[`, `{`).
        open: &'a str,
    },
    /// The end of a group of tokens.
    End {
        /// The closing string of the group (e.g., `)`, `]`, `}`).
        close: &'a str,
    },
    /// A comment.
    Comment(Cow<'a, str>),
}

/// A trait for types that can be pretty-printed.
pub trait PrettyPrinter {
    /// Pretty-prints the value to the given printer.
    ///
    /// # Parameters
    ///
    /// - `printer`: The `Printer` to use for formatting.
    fn pretty_print<'a>(&'a self, printer: &mut Printer<'a>) -> fmt::Result;
}

impl<T: PrettyPrinter + ?Sized> PrettyPrinter for Box<T> {
    fn pretty_print<'a>(&'a self, printer: &mut Printer<'a>) -> fmt::Result {
        (**self).pretty_print(printer)
    }
}

/// A pretty-printer for the Rust AST.
pub struct Printer<'a> {
    writer: &'a mut dyn Write,
    tokens: Vec<Token<'a>>,
    sizes: Vec<isize>,
    // Ring buffer for scan
    scan_buffer: Vec<(usize, isize)>,
    scan_buffer_head: usize,
    right_total: isize,
    // Print state
    margin: isize,
    space: isize,
    indent: usize,
    print_stack: Vec<(usize, bool, BreakStyle)>, // (indent, is_broken, style)
}

impl<'a> Printer<'a> {
    /// Creates a new printer that writes to the given writer.
    ///
    /// # Parameters
    ///
    /// - `writer`: The `Write` buffer to write the formatted output to.
    pub fn new(writer: &'a mut dyn Write) -> Self {
        Self {
            writer,
            tokens: Vec::new(),
            sizes: Vec::new(),
            scan_buffer: vec![(0, 0); 3 * LINE_WIDTH as usize],
            scan_buffer_head: 0,
            right_total: 0,
            margin: LINE_WIDTH,
            space: LINE_WIDTH,
            indent: 0,
            print_stack: Vec::new(),
        }
    }

    /// Adds a string to the printer's token stream.
    ///
    /// # Parameters
    ///
    /// - `s`: The string to add.
    pub fn string(&mut self, s: impl Into<Cow<'a, str>>) {
        let s = s.into();
        if !s.is_empty() {
            self.tokens.push(Token::String(s));
        }
    }

    /// Adds a potential line break to the token stream.
    pub fn break_(&mut self) {
        self.tokens.push(Token::Break { len: 1 });
    }

    /// Adds a hard line break to the token stream.
    pub fn hard_break(&mut self) {
        self.tokens.push(Token::HardBreak);
    }

    /// Begins a new group of tokens.
    ///
    /// # Parameters
    ///
    /// - `style`: The `BreakStyle` of the group.
    /// - `open`: The opening string of the group (e.g., `(`, `[`, `{`).
    pub fn begin(&mut self, style: BreakStyle, open: &'a str) {
        self.tokens.push(Token::Begin { style, open });
    }

    /// Ends the current group of tokens.
    ///
    /// # Parameters
    ///
    /// - `close`: The closing string of the group (e.g., `)`, `]`, `}`).
    pub fn end(&mut self, close: &'a str) {
        self.tokens.push(Token::End { close });
    }

    /// Adds a comment to the token stream.
    ///
    /// # Parameters
    ///
    /// - `s`: The comment string.
    pub fn comment(&mut self, s: impl Into<Cow<'a, str>>) {
        self.tokens.push(Token::Comment(s.into()));
    }

    /// Scans the token stream to determine the best layout.
    ///
    /// This method implements the first pass of the pretty-printing algorithm.
    /// It calculates the size of each token group to decide whether it should
    /// be broken into multiple lines or printed on a single line.
    pub fn scan(&mut self) {
        self.sizes = vec![INFINITY; self.tokens.len()];
        self.scan_buffer_head = 0;
        self.right_total = 0;

        for i in 0..self.tokens.len() {
            match &self.tokens[i] {
                Token::Begin { .. } => {
                    self.scan_push(i, -self.right_total);
                }
                Token::End { .. } => loop {
                    if self.scan_buffer_head == 0 {
                        break;
                    }
                    self.scan_buffer_head -= 1;
                    let (j, offset) = self.scan_buffer[self.scan_buffer_head];
                    match self.tokens[j] {
                        Token::Begin { .. } => {
                            let len = self.right_total + offset;
                            self.sizes[j] = if len > self.margin { INFINITY } else { len };
                            break;
                        }
                        Token::Break { .. } | Token::HardBreak => {
                            let len = self.right_total + offset;
                            self.sizes[j] = if len > self.margin { INFINITY } else { len };
                        }
                        _ => {}
                    }
                },
                Token::Break { .. } | Token::HardBreak => {
                    while self.scan_buffer_head > 0 {
                        let (j, offset) = self.scan_buffer[self.scan_buffer_head - 1];
                        match self.tokens[j] {
                            Token::Begin { .. } => break,
                            Token::Break { .. } | Token::HardBreak => {
                                self.scan_buffer_head -= 1;
                                let len = self.right_total + offset;
                                self.sizes[j] = if len > self.margin { INFINITY } else { len };
                            }
                            _ => {
                                break;
                            }
                        }
                    }
                    self.scan_push(i, -self.right_total);
                }
                Token::String(s) => {
                    self.right_total += s.len() as isize;
                }
                Token::Comment(s) => {
                    self.right_total += s.len() as isize;
                }
            }
        }

        while self.scan_buffer_head > 0 {
            self.scan_buffer_head -= 1;
            let (j, offset) = self.scan_buffer[self.scan_buffer_head];
            if let Token::Break { .. } | Token::HardBreak = self.tokens[j] {
                let len = self.right_total + offset;
                self.sizes[j] = if len > self.margin { INFINITY } else { len };
            }
        }
    }

    fn scan_push(&mut self, i: usize, offset: isize) {
        self.scan_buffer[self.scan_buffer_head] = (i, offset);
        self.scan_buffer_head += 1;
    }

    /// Prints the token stream to the writer.
    ///
    /// This method implements the second pass of the pretty-printing algorithm.
    /// It iterates through the tokens and writes the formatted output to the
    /// `Write` buffer, using the layout information from the `scan` pass.
    pub fn print(&mut self) -> fmt::Result {
        for i in 0..self.tokens.len() {
            match &self.tokens[i] {
                Token::Begin { style, open } => {
                    let size = self.sizes[i];
                    let is_broken = size > self.space;
                    self.print_stack.push((self.indent, is_broken, *style));
                    self.writer.write_str(open)?;
                    self.space -= open.len() as isize;
                    if is_broken {
                        self.indent += 4;
                    }
                }
                Token::End { close } => {
                    let (indent, is_broken, _) = self.print_stack.pop().unwrap();
                    self.indent = indent;
                    if is_broken {
                        self.writer.write_char('\n')?;
                        for _ in 0..self.indent {
                            self.writer.write_char(' ')?;
                        }
                        self.space = self.margin - self.indent as isize;
                    }
                    self.writer.write_str(close)?;
                    self.space -= close.len() as isize;
                }
                Token::Break { len } => {
                    let (_, is_broken, style) = self.print_stack.last().copied().unwrap_or((
                        0,
                        false,
                        BreakStyle::Consistent,
                    ));

                    let break_decision = if style == BreakStyle::Consistent {
                        is_broken
                    } else {
                        self.sizes[i] > self.space
                    };

                    if break_decision {
                        self.writer.write_char('\n')?;
                        for _ in 0..self.indent {
                            self.writer.write_char(' ')?;
                        }
                        self.space = self.margin - self.indent as isize;
                    } else {
                        for _ in 0..*len {
                            self.writer.write_char(' ')?;
                        }
                        self.space -= *len as isize;
                    }
                }
                Token::HardBreak => {
                    self.writer.write_char('\n')?;
                    for _ in 0..self.indent {
                        self.writer.write_char(' ')?;
                    }
                    self.space = self.margin - self.indent as isize;
                }
                Token::String(s) => {
                    self.writer.write_str(s)?;
                    self.space -= s.len() as isize;
                }
                Token::Comment(s) => {
                    self.writer.write_str(s)?;
                }
            }
        }
        Ok(())
    }

    /// Scans and prints the token stream to the writer.
    ///
    /// This is a convenience method that calls `scan` and then `print`.
    pub fn finish(mut self) -> fmt::Result {
        self.scan();
        self.print()
    }
}

impl PrettyPrinter for Comment {
    fn pretty_print<'a>(&'a self, printer: &mut Printer<'a>) -> fmt::Result {
        printer.hard_break();
        match self {
            Comment::Line(s) => printer.comment(format!("//{s}")),
            Comment::Block(s) => printer.comment(format!("/*{s}*/")),
        }
        printer.hard_break();
        Ok(())
    }
}

impl PrettyPrinter for Pat {
    fn pretty_print<'a>(&'a self, printer: &mut Printer<'a>) -> fmt::Result {
        match self {
            Pat::Wild => {
                printer.string("_");
                Ok(())
            }
            Pat::Ident(pat_ident) => pat_ident.pretty_print(printer),
            Pat::Tuple(pats) => {
                printer.begin(BreakStyle::Consistent, "(");
                for (i, pat) in pats.iter().enumerate() {
                    if i > 0 {
                        printer.string(", ");
                    }
                    pat.pretty_print(printer)?;
                }
                printer.end(")");
                Ok(())
            }
            Pat::Rest => {
                printer.string("..");
                Ok(())
            }
        }
    }
}

impl PrettyPrinter for PatIdent {
    fn pretty_print<'a>(&'a self, printer: &mut Printer<'a>) -> fmt::Result {
        if self.is_mut {
            printer.string("mut ");
        }
        printer.string(&self.ident);
        Ok(())
    }
}

impl PrettyPrinter for UnOp {
    fn pretty_print<'a>(&'a self, printer: &mut Printer<'a>) -> fmt::Result {
        match self {
            UnOp::Not => printer.string("!"),
            UnOp::Neg => printer.string("-"),
        }
        Ok(())
    }
}

impl PrettyPrinter for Path {
    fn pretty_print<'a>(&'a self, printer: &mut Printer<'a>) -> fmt::Result {
        for (i, segment) in self.segments.iter().enumerate() {
            if i > 0 {
                printer.string("::");
            }
            segment.pretty_print(printer)?;
        }
        Ok(())
    }
}

impl PrettyPrinter for PathSegment {
    fn pretty_print<'a>(&'a self, printer: &mut Printer<'a>) -> fmt::Result {
        printer.string(&self.ident);
        Ok(())
    }
}

impl PrettyPrinter for Lit {
    fn pretty_print<'a>(&'a self, printer: &mut Printer<'a>) -> fmt::Result {
        match self {
<<<<<<< HEAD
            Lit::Str(s) => printer.string(format!("\"{s}\"")),
            Lit::Int(i) => printer.string(i.to_string()),
            Lit::Bool(b) => printer.string(b.to_string()),
=======
            Lit::Str(lit) => lit.pretty_print(printer),
            Lit::ByteStr(lit) => lit.pretty_print(printer),
            Lit::CStr(lit) => lit.pretty_print(printer),
            Lit::Byte(lit) => lit.pretty_print(printer),
            Lit::Char(lit) => lit.pretty_print(printer),
            Lit::Int(lit) => lit.pretty_print(printer),
            Lit::Float(lit) => lit.pretty_print(printer),
            Lit::Bool(lit) => lit.pretty_print(printer),
>>>>>>> 549d67d7
        }
    }
}

impl PrettyPrinter for LitStr {
    fn pretty_print<'a>(&'a self, printer: &mut Printer<'a>) -> fmt::Result {
        printer.string(format!("\"{}\"", self.value));
        Ok(())
    }
}

impl PrettyPrinter for LitByteStr {
    fn pretty_print<'a>(&'a self, printer: &mut Printer<'a>) -> fmt::Result {
        printer.string(format!("b\"{}\"", String::from_utf8_lossy(&self.value)));
        Ok(())
    }
}

impl PrettyPrinter for LitCStr {
    fn pretty_print<'a>(&'a self, printer: &mut Printer<'a>) -> fmt::Result {
        printer.string(format!("c\"{}\"", String::from_utf8_lossy(&self.value)));
        Ok(())
    }
}

impl PrettyPrinter for LitByte {
    fn pretty_print<'a>(&'a self, printer: &mut Printer<'a>) -> fmt::Result {
        printer.string(format!("b'{}'", self.value as char));
        Ok(())
    }
}

impl PrettyPrinter for LitChar {
    fn pretty_print<'a>(&'a self, printer: &mut Printer<'a>) -> fmt::Result {
        printer.string(format!("'{}'", self.value));
        Ok(())
    }
}

impl PrettyPrinter for LitInt {
    fn pretty_print<'a>(&'a self, printer: &mut Printer<'a>) -> fmt::Result {
        printer.string(self.value.to_string());
        if let Some(suffix) = &self.suffix {
            printer.string(suffix);
        }
        Ok(())
    }
}

impl PrettyPrinter for LitFloat {
    fn pretty_print<'a>(&'a self, printer: &mut Printer<'a>) -> fmt::Result {
        printer.string(&self.value);
        if let Some(suffix) = &self.suffix {
            printer.string(suffix);
        }
        Ok(())
    }
}

impl PrettyPrinter for LitBool {
    fn pretty_print<'a>(&'a self, printer: &mut Printer<'a>) -> fmt::Result {
        printer.string(self.value.to_string());
        Ok(())
    }
}

impl PrettyPrinter for BinOp {
    fn pretty_print<'a>(&'a self, printer: &mut Printer<'a>) -> fmt::Result {
        match self {
            BinOp::Add => printer.string("+"),
            BinOp::Sub => printer.string("-"),
            BinOp::Mul => printer.string("*"),
            BinOp::Div => printer.string("/"),
        }
        Ok(())
    }
}

impl PrettyPrinter for ExprBinary {
    fn pretty_print<'a>(&'a self, printer: &mut Printer<'a>) -> fmt::Result {
        self.left.pretty_print(printer)?;
        printer.break_();
        self.op.pretty_print(printer)?;
        printer.break_();
        self.right.pretty_print(printer)?;
        Ok(())
    }
}

impl PrettyPrinter for ExprUnary {
    fn pretty_print<'a>(&'a self, printer: &mut Printer<'a>) -> fmt::Result {
        self.op.pretty_print(printer)?;
        self.expr.pretty_print(printer)?;
        Ok(())
    }
}

impl PrettyPrinter for Expr {
    fn pretty_print<'a>(&'a self, printer: &mut Printer<'a>) -> fmt::Result {
        match self {
            Expr::Lit(lit) => lit.pretty_print(printer),
            Expr::Binary(expr) => expr.pretty_print(printer),
            Expr::If(expr) => expr.pretty_print(printer),
            Expr::Block(expr) => expr.pretty_print(printer),
            Expr::Loop(expr) => expr.pretty_print(printer),
            Expr::While(expr) => expr.pretty_print(printer),
            Expr::For(expr) => expr.pretty_print(printer),
            Expr::Assign(expr) => expr.pretty_print(printer),
            Expr::MacroCall(expr) => expr.pretty_print(printer),
            Expr::Array(expr) => expr.pretty_print(printer),
            Expr::Async(expr) => expr.pretty_print(printer),
            Expr::Await(expr) => expr.pretty_print(printer),
            Expr::Break(expr) => expr.pretty_print(printer),
            Expr::Call(expr) => expr.pretty_print(printer),
            Expr::Cast(expr) => expr.pretty_print(printer),
            Expr::Closure(expr) => expr.pretty_print(printer),
            Expr::Const(expr) => expr.pretty_print(printer),
            Expr::Continue(expr) => expr.pretty_print(printer),
            Expr::Field(expr) => expr.pretty_print(printer),
            Expr::Index(expr) => expr.pretty_print(printer),
            Expr::Match(expr) => expr.pretty_print(printer),
            Expr::MethodCall(expr) => expr.pretty_print(printer),
            Expr::Paren(expr) => expr.pretty_print(printer),
            Expr::Range(expr) => expr.pretty_print(printer),
            Expr::Reference(expr) => expr.pretty_print(printer),
            Expr::Return(expr) => expr.pretty_print(printer),
            Expr::Struct(expr) => expr.pretty_print(printer),
            Expr::Tuple(expr) => expr.pretty_print(printer),
            Expr::Unary(expr) => expr.pretty_print(printer),
        }
    }
}

impl PrettyPrinter for ExprArray {
    fn pretty_print<'a>(&'a self, printer: &mut Printer<'a>) -> fmt::Result {
        printer.begin(BreakStyle::Consistent, "[");
        printer.break_();
        for (i, elem) in self.elems.iter().enumerate() {
            if i > 0 {
                printer.string(", ");
                printer.break_();
            }
            elem.pretty_print(printer)?;
        }
        printer.end("]");
        Ok(())
    }
}

impl PrettyPrinter for ExprAsync {
    fn pretty_print<'a>(&'a self, printer: &mut Printer<'a>) -> fmt::Result {
        printer.string("async ");
        self.block.pretty_print(printer)
    }
}

impl PrettyPrinter for ExprAwait {
    fn pretty_print<'a>(&'a self, printer: &mut Printer<'a>) -> fmt::Result {
        self.expr.pretty_print(printer)?;
        printer.string(".await");
        Ok(())
    }
}

impl PrettyPrinter for ExprBreak {
    fn pretty_print<'a>(&'a self, printer: &mut Printer<'a>) -> fmt::Result {
        printer.string("break");
        Ok(())
    }
}

impl PrettyPrinter for ExprCall {
    fn pretty_print<'a>(&'a self, printer: &mut Printer<'a>) -> fmt::Result {
        self.func.pretty_print(printer)?;
        printer.begin(BreakStyle::Consistent, "(");
        for (i, arg) in self.args.iter().enumerate() {
            if i > 0 {
                printer.string(", ");
            }
            arg.pretty_print(printer)?;
        }
        printer.end(")");
        Ok(())
    }
}

impl PrettyPrinter for ExprCast {
    fn pretty_print<'a>(&'a self, printer: &mut Printer<'a>) -> fmt::Result {
        self.expr.pretty_print(printer)?;
        printer.string(" as ");
        self.ty.pretty_print(printer)?;
        Ok(())
    }
}

impl PrettyPrinter for ExprClosure {
    fn pretty_print<'a>(&'a self, printer: &mut Printer<'a>) -> fmt::Result {
        printer.string("|");
        for (i, input) in self.inputs.iter().enumerate() {
            if i > 0 {
                printer.string(", ");
            }
            input.pretty_print(printer)?;
        }
        printer.string("| ");
        self.body.pretty_print(printer)
    }
}

impl PrettyPrinter for ExprConst {
    fn pretty_print<'a>(&'a self, printer: &mut Printer<'a>) -> fmt::Result {
        printer.string("const ");
        self.block.pretty_print(printer)
    }
}

impl PrettyPrinter for ExprContinue {
    fn pretty_print<'a>(&'a self, printer: &mut Printer<'a>) -> fmt::Result {
        printer.string("continue");
        Ok(())
    }
}

impl PrettyPrinter for ExprField {
    fn pretty_print<'a>(&'a self, printer: &mut Printer<'a>) -> fmt::Result {
        self.expr.pretty_print(printer)?;
        printer.string(".");
        printer.string(&self.member);
        Ok(())
    }
}

impl PrettyPrinter for ExprIndex {
    fn pretty_print<'a>(&'a self, printer: &mut Printer<'a>) -> fmt::Result {
        self.expr.pretty_print(printer)?;
        printer.string("[");
        self.index.pretty_print(printer)?;
        printer.string("]");
        Ok(())
    }
}

impl PrettyPrinter for ExprMatch {
    fn pretty_print<'a>(&'a self, printer: &mut Printer<'a>) -> fmt::Result {
        printer.string("match ");
        self.expr.pretty_print(printer)?;
        printer.string(" {");
        printer.hard_break();
        for arm in &self.arms {
            arm.pretty_print(printer)?;
            printer.string(",");
            printer.hard_break();
        }
        printer.string("}");
        Ok(())
    }
}

impl PrettyPrinter for Arm {
    fn pretty_print<'a>(&'a self, printer: &mut Printer<'a>) -> fmt::Result {
        self.pat.pretty_print(printer)?;
        if let Some(guard) = &self.guard {
            printer.string(" if ");
            guard.pretty_print(printer)?;
        }
        printer.string(" => ");
        self.body.pretty_print(printer)
    }
}

impl PrettyPrinter for ExprMethodCall {
    fn pretty_print<'a>(&'a self, printer: &mut Printer<'a>) -> fmt::Result {
        self.receiver.pretty_print(printer)?;
        printer.string(".");
        printer.string(&self.method);
        printer.begin(BreakStyle::Consistent, "(");
        for (i, arg) in self.args.iter().enumerate() {
            if i > 0 {
                printer.string(", ");
            }
            arg.pretty_print(printer)?;
        }
        printer.end(")");
        Ok(())
    }
}

impl PrettyPrinter for ExprParen {
    fn pretty_print<'a>(&'a self, printer: &mut Printer<'a>) -> fmt::Result {
        printer.string("(");
        self.expr.pretty_print(printer)?;
        printer.string(")");
        Ok(())
    }
}

impl PrettyPrinter for ExprRange {
    fn pretty_print<'a>(&'a self, printer: &mut Printer<'a>) -> fmt::Result {
        if let Some(start) = &self.start {
            start.pretty_print(printer)?;
        }
        match self.limits {
            RangeLimits::HalfOpen => printer.string(".."),
            RangeLimits::Closed => printer.string("..="),
        }
        if let Some(end) = &self.end {
            end.pretty_print(printer)?;
        }
        Ok(())
    }
}

impl PrettyPrinter for ExprRef {
    fn pretty_print<'a>(&'a self, printer: &mut Printer<'a>) -> fmt::Result {
        printer.string("&");
        if self.is_mut {
            printer.string("mut ");
        }
        self.expr.pretty_print(printer)
    }
}

impl PrettyPrinter for ExprReturn {
    fn pretty_print<'a>(&'a self, printer: &mut Printer<'a>) -> fmt::Result {
        printer.string("return");
        if let Some(expr) = &self.expr {
            printer.string(" ");
            expr.pretty_print(printer)?;
        }
        Ok(())
    }
}

impl PrettyPrinter for ExprStruct {
    fn pretty_print<'a>(&'a self, printer: &mut Printer<'a>) -> fmt::Result {
        printer.string(&self.path);
        printer.string(" {");
        printer.break_();
        for (i, field) in self.fields.iter().enumerate() {
            if i > 0 {
                printer.string(",");
                printer.break_();
            }
            field.pretty_print(printer)?;
        }
        printer.break_();
        printer.string("}");
        Ok(())
    }
}

impl PrettyPrinter for FieldValue {
    fn pretty_print<'a>(&'a self, printer: &mut Printer<'a>) -> fmt::Result {
        printer.string(&self.member);
        printer.string(": ");
        self.value.pretty_print(printer)
    }
}

impl PrettyPrinter for ExprTuple {
    fn pretty_print<'a>(&'a self, printer: &mut Printer<'a>) -> fmt::Result {
        printer.begin(BreakStyle::Consistent, "(");
        for (i, elem) in self.elems.iter().enumerate() {
            if i > 0 {
                printer.string(", ");
            }
            elem.pretty_print(printer)?;
        }
        printer.end(")");
        Ok(())
    }
}

impl PrettyPrinter for ItemFn {
    fn pretty_print<'a>(&'a self, printer: &mut Printer<'a>) -> fmt::Result {
        for attr in &self.attrs {
            attr.pretty_print(printer)?;
            printer.hard_break();
        }
        for comment in &self.leading_comments {
            comment.pretty_print(printer)?;
        }
        printer.string("fn ");
        self.sig.pretty_print(printer)?;
        printer.string(" ");
        self.block.pretty_print(printer)?;
        for comment in &self.trailing_comments {
            comment.pretty_print(printer)?;
        }
        Ok(())
    }
}

impl PrettyPrinter for Signature {
    fn pretty_print<'a>(&'a self, printer: &mut Printer<'a>) -> fmt::Result {
        printer.string(&self.ident);
        printer.begin(BreakStyle::Consistent, "(");
        for (i, input) in self.inputs.iter().enumerate() {
            if i > 0 {
                printer.string(", ");
            }
            input.pretty_print(printer)?;
        }
        printer.end(")");
        if let Some(output) = &self.output {
            printer.string(" -> ");
            output.pretty_print(printer)?;
        }
        Ok(())
    }
}

impl PrettyPrinter for Block {
    fn pretty_print<'a>(&'a self, printer: &mut Printer<'a>) -> fmt::Result {
        printer.begin(BreakStyle::Consistent, "{");
        let is_empty = self.stmts.is_empty()
            && self.leading_comments.is_empty()
            && self.trailing_comments.is_empty();

        if !is_empty {
            printer.hard_break();
            for comment in &self.leading_comments {
                comment.pretty_print(printer)?;
            }
            for stmt in &self.stmts {
                stmt.pretty_print(printer)?;
            }
            for comment in &self.trailing_comments {
                comment.pretty_print(printer)?;
            }
            printer.hard_break();
        }

        printer.end("}");
        Ok(())
    }
}

impl PrettyPrinter for Stmt {
    fn pretty_print<'a>(&'a self, printer: &mut Printer<'a>) -> fmt::Result {
        match self {
            Stmt::Local(local) => {
                local.pretty_print(printer)?;
            }
            Stmt::Item(item) => {
                item.pretty_print(printer)?;
            }
            Stmt::Expr(expr, semi) => {
                expr.pretty_print(printer)?;
                if *semi {
                    printer.string(";");
                }
            }
            Stmt::MacCall(mac) => {
                mac.pretty_print(printer)?;
                printer.string(";");
            }
        }
        Ok(())
    }
}

impl PrettyPrinter for Local {
    fn pretty_print<'a>(&'a self, printer: &mut Printer<'a>) -> fmt::Result {
        printer.string("let ");
        self.pat.pretty_print(printer)?;
        if let Some(ty) = &self.ty {
            printer.string(": ");
            ty.pretty_print(printer)?;
        }
        if let Some(expr) = &self.expr {
            printer.string(" = ");
            expr.pretty_print(printer)?;
        }
        printer.string(";");
        Ok(())
    }
}

impl PrettyPrinter for Item {
    fn pretty_print<'a>(&'a self, printer: &mut Printer<'a>) -> fmt::Result {
        match self {
            Item::Fn(item_fn) => item_fn.pretty_print(printer),
            Item::Struct(item_struct) => item_struct.pretty_print(printer),
            Item::Enum(item_enum) => item_enum.pretty_print(printer),
            Item::Impl(item_impl) => item_impl.pretty_print(printer),
            Item::Trait(item_trait) => item_trait.pretty_print(printer),
            Item::Const(item_const) => item_const.pretty_print(printer),
            Item::ExternCrate(item_extern_crate) => item_extern_crate.pretty_print(printer),
            Item::ForeignMod(item_foreign_mod) => item_foreign_mod.pretty_print(printer),
            Item::Macro(item_macro) => item_macro.pretty_print(printer),
            Item::Mod(item_mod) => item_mod.pretty_print(printer),
            Item::Static(item_static) => item_static.pretty_print(printer),
            Item::TraitAlias(item_trait_alias) => item_trait_alias.pretty_print(printer),
            Item::Type(item_type) => item_type.pretty_print(printer),
            Item::Union(item_union) => item_union.pretty_print(printer),
            Item::Use(item_use) => item_use.pretty_print(printer),
        }
    }
}

impl PrettyPrinter for File {
    fn pretty_print<'a>(&'a self, printer: &mut Printer<'a>) -> fmt::Result {
        for (i, item) in self.items.iter().enumerate() {
            if i > 0 {
                printer.hard_break();
                printer.hard_break();
            }
            item.pretty_print(printer)?;
        }
        Ok(())
    }
}

impl PrettyPrinter for ItemStruct {
    fn pretty_print<'a>(&'a self, printer: &mut Printer<'a>) -> fmt::Result {
        for attr in &self.attrs {
            attr.pretty_print(printer)?;
            printer.hard_break();
        }
        for comment in &self.leading_comments {
            comment.pretty_print(printer)?;
        }
        printer.string("struct ");
        printer.string(&self.ident);
        printer.string(" ");
        printer.begin(BreakStyle::Consistent, "{");
        printer.break_();
        for field in &self.fields {
            field.pretty_print(printer)?;
            printer.string(",");
            printer.break_();
        }
        printer.end("}");
        for comment in &self.trailing_comments {
            comment.pretty_print(printer)?;
        }
        Ok(())
    }
}

impl PrettyPrinter for Field {
    fn pretty_print<'a>(&'a self, printer: &mut Printer<'a>) -> fmt::Result {
        for attr in &self.attrs {
            attr.pretty_print(printer)?;
            printer.hard_break();
        }
        printer.string(&self.ident);
        printer.string(": ");
        self.ty.pretty_print(printer)?;
        Ok(())
    }
}

impl PrettyPrinter for ItemEnum {
    fn pretty_print<'a>(&'a self, printer: &mut Printer<'a>) -> fmt::Result {
        for attr in &self.attrs {
            attr.pretty_print(printer)?;
            printer.hard_break();
        }
        for comment in &self.leading_comments {
            comment.pretty_print(printer)?;
        }
        printer.string("enum ");
        printer.string(&self.ident);
        printer.string(" ");
        printer.begin(BreakStyle::Consistent, "{");
        printer.break_();
        for variant in &self.variants {
            variant.pretty_print(printer)?;
            printer.string(",");
            printer.break_();
        }
        printer.end("}");
        for comment in &self.trailing_comments {
            comment.pretty_print(printer)?;
        }
        Ok(())
    }
}

impl PrettyPrinter for Variant {
    fn pretty_print<'a>(&'a self, printer: &mut Printer<'a>) -> fmt::Result {
        for attr in &self.attrs {
            attr.pretty_print(printer)?;
            printer.hard_break();
        }
        printer.string(&self.ident);
        Ok(())
    }
}

impl PrettyPrinter for ItemImpl {
    fn pretty_print<'a>(&'a self, printer: &mut Printer<'a>) -> fmt::Result {
        for attr in &self.attrs {
            attr.pretty_print(printer)?;
            printer.hard_break();
        }
        for comment in &self.leading_comments {
            comment.pretty_print(printer)?;
        }
        printer.string("impl ");
        self.ty.pretty_print(printer)?;
        printer.string(" ");
        printer.begin(BreakStyle::Consistent, "{");
        printer.break_();
        for fun in &self.fns {
            fun.pretty_print(printer)?;
            printer.break_();
        }
        printer.end("}");
        for comment in &self.trailing_comments {
            comment.pretty_print(printer)?;
        }
        Ok(())
    }
}

impl PrettyPrinter for ItemTrait {
    fn pretty_print<'a>(&'a self, printer: &mut Printer<'a>) -> fmt::Result {
        for attr in &self.attrs {
            attr.pretty_print(printer)?;
            printer.hard_break();
        }
        for comment in &self.leading_comments {
            comment.pretty_print(printer)?;
        }
        printer.string("trait ");
        printer.string(&self.ident);
        printer.string(" ");
        printer.begin(BreakStyle::Consistent, "{");
        printer.break_();
        for item in &self.items {
            item.pretty_print(printer)?;
            printer.break_();
        }
        printer.end("}");
        for comment in &self.trailing_comments {
            comment.pretty_print(printer)?;
        }
        Ok(())
    }
}

impl PrettyPrinter for TraitItem {
    fn pretty_print<'a>(&'a self, printer: &mut Printer<'a>) -> fmt::Result {
        match self {
            TraitItem::Fn(item_fn) => item_fn.pretty_print(printer),
        }
    }
}

impl PrettyPrinter for TraitItemFn {
    fn pretty_print<'a>(&'a self, printer: &mut Printer<'a>) -> fmt::Result {
        for attr in &self.attrs {
            attr.pretty_print(printer)?;
            printer.hard_break();
        }
        for comment in &self.leading_comments {
            comment.pretty_print(printer)?;
        }
        printer.string("fn ");
        self.sig.pretty_print(printer)?;
        if let Some(block) = &self.block {
            printer.string(" ");
            block.pretty_print(printer)?;
        } else {
            printer.string(";");
        }
        for comment in &self.trailing_comments {
            comment.pretty_print(printer)?;
        }
        Ok(())
    }
}

impl PrettyPrinter for ExprIf {
    fn pretty_print<'a>(&'a self, printer: &mut Printer<'a>) -> fmt::Result {
        printer.string("if ");
        self.cond.pretty_print(printer)?;
        printer.string(" ");
        self.then_branch.pretty_print(printer)?;
        if let Some(else_branch) = &self.else_branch {
            printer.string(" else ");
            else_branch.pretty_print(printer)?;
        }
        Ok(())
    }
}

impl PrettyPrinter for ExprBlock {
    fn pretty_print<'a>(&'a self, printer: &mut Printer<'a>) -> fmt::Result {
        self.block.pretty_print(printer)
    }
}

impl PrettyPrinter for ExprLoop {
    fn pretty_print<'a>(&'a self, printer: &mut Printer<'a>) -> fmt::Result {
        printer.string("loop ");
        self.body.pretty_print(printer)
    }
}

impl PrettyPrinter for ExprWhile {
    fn pretty_print<'a>(&'a self, printer: &mut Printer<'a>) -> fmt::Result {
        printer.string("while ");
        self.cond.pretty_print(printer)?;
        printer.string(" ");
        self.body.pretty_print(printer)
    }
}

impl PrettyPrinter for ExprFor {
    fn pretty_print<'a>(&'a self, printer: &mut Printer<'a>) -> fmt::Result {
        printer.string("for ");
        self.pat.pretty_print(printer)?;
        printer.string(" in ");
        self.expr.pretty_print(printer)?;
        printer.string(" ");
        self.body.pretty_print(printer)
    }
}

impl PrettyPrinter for ExprAssign {
    fn pretty_print<'a>(&'a self, printer: &mut Printer<'a>) -> fmt::Result {
        self.left.pretty_print(printer)?;
        printer.string(" = ");
        self.right.pretty_print(printer)
    }
}

impl PrettyPrinter for ExprMacroCall {
    fn pretty_print<'a>(&'a self, printer: &mut Printer<'a>) -> fmt::Result {
        printer.string(&self.ident);
        printer.string("!");
        self.tokens.pretty_print(printer)
    }
}

impl PrettyPrinter for TokenStream {
    fn pretty_print<'a>(&'a self, printer: &mut Printer<'a>) -> fmt::Result {
        for (i, token) in self.tokens.iter().enumerate() {
            if i > 0 {
                printer.break_();
            }
            token.pretty_print(printer)?;
        }
        Ok(())
    }
}

impl PrettyPrinter for TokenTree {
    fn pretty_print<'a>(&'a self, printer: &mut Printer<'a>) -> fmt::Result {
        match self {
            TokenTree::Group(group) => group.pretty_print(printer),
            TokenTree::Ident(ident) => {
                printer.string(ident);
                Ok(())
            }
            TokenTree::Punct(punct) => punct.pretty_print(printer),
            TokenTree::Literal(lit) => lit.pretty_print(printer),
        }
    }
}

impl PrettyPrinter for Group {
    fn pretty_print<'a>(&'a self, printer: &mut Printer<'a>) -> fmt::Result {
        let (open, close) = match self.delimiter {
            Delimiter::Parenthesis => ("(", ")"),
            Delimiter::Brace => ("{", "}"),
            Delimiter::Bracket => ("[", "]"),
            Delimiter::None => ("", ""),
        };
        printer.begin(BreakStyle::Consistent, open);
        self.stream.pretty_print(printer)?;
        printer.end(close);
        Ok(())
    }
}

impl PrettyPrinter for Punct {
    fn pretty_print<'a>(&'a self, printer: &mut Printer<'a>) -> fmt::Result {
        printer.string(self.ch.to_string());
        if self.spacing == Spacing::Alone {
            printer.break_();
        }
        Ok(())
    }
}<|MERGE_RESOLUTION|>--- conflicted
+++ resolved
@@ -417,11 +417,6 @@
 impl PrettyPrinter for Lit {
     fn pretty_print<'a>(&'a self, printer: &mut Printer<'a>) -> fmt::Result {
         match self {
-<<<<<<< HEAD
-            Lit::Str(s) => printer.string(format!("\"{s}\"")),
-            Lit::Int(i) => printer.string(i.to_string()),
-            Lit::Bool(b) => printer.string(b.to_string()),
-=======
             Lit::Str(lit) => lit.pretty_print(printer),
             Lit::ByteStr(lit) => lit.pretty_print(printer),
             Lit::CStr(lit) => lit.pretty_print(printer),
@@ -430,7 +425,6 @@
             Lit::Int(lit) => lit.pretty_print(printer),
             Lit::Float(lit) => lit.pretty_print(printer),
             Lit::Bool(lit) => lit.pretty_print(printer),
->>>>>>> 549d67d7
         }
     }
 }
