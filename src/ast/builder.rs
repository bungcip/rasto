<<<<<<< HEAD
use crate::ast::{Block, File, Item, ItemFn, Signature};

pub struct FileBuilder {
    items: Vec<Item>,
}

impl FileBuilder {
    pub fn new() -> Self {
        Self { items: vec![] }
    }

    pub fn item(mut self, item: impl Into<Item>) -> Self {
        self.items.push(item.into());
        self
    }

    pub fn build(self) -> File {
        File { items: self.items }
    }
=======
use crate::ast::*;

pub fn fn_def(name: impl Into<String>) -> FnBuilder {
    FnBuilder::new(name)
>>>>>>> e0c68131
}

pub struct FnBuilder {
    ident: String,
    block: Option<Block>,
}

impl FnBuilder {
    pub fn new(name: impl Into<String>) -> Self {
        Self {
            ident: name.into(),
            block: None,
        }
    }

    pub fn block(mut self, block: Block) -> Self {
        self.block = Some(block);
        self
    }

    pub fn build(self) -> ItemFn {
        let block = self.block.expect("block is required");

        ItemFn {
            leading_comments: vec![],
            sig: Signature { ident: self.ident },
            block,
            trailing_comments: vec![],
        }
    }
}

pub fn expr() -> ExprBuilder {
    ExprBuilder
}

#[derive(Clone, Copy)]
pub struct ExprBuilder;

impl ExprBuilder {
    pub fn array(self, elems: impl IntoIterator<Item = Expr>) -> Expr {
        Expr::Array(ExprArray {
            elems: elems.into_iter().collect(),
        })
    }

    pub fn assign(self, left: Expr, right: Expr) -> Expr {
        Expr::Assign(ExprAssign {
            left: Box::new(left),
            right: Box::new(right),
        })
    }

    pub fn async_block(self, block: Block) -> Expr {
        Expr::Async(ExprAsync { block })
    }

    pub fn await_expr(self, expr: Expr) -> Expr {
        Expr::Await(ExprAwait {
            expr: Box::new(expr),
        })
    }

    pub fn binary(self, left: Expr, op: BinOp, right: Expr) -> Expr {
        Expr::Binary(ExprBinary {
            left: Box::new(left),
            op,
            right: Box::new(right),
        })
    }

    pub fn block(self, block: Block) -> Expr {
        Expr::Block(ExprBlock { block })
    }

    pub fn break_expr(self) -> Expr {
        Expr::Break(ExprBreak)
    }

    pub fn call(self, func: Expr, args: impl IntoIterator<Item = Expr>) -> Expr {
        Expr::Call(ExprCall {
            func: Box::new(func),
            args: args.into_iter().collect(),
        })
    }

    pub fn cast(self, expr: Expr, ty: impl Into<String>) -> Expr {
        Expr::Cast(ExprCast {
            expr: Box::new(expr),
            ty: ty.into(),
        })
    }

    pub fn closure(
        self,
        inputs: impl IntoIterator<Item = impl Into<String>>,
        body: Expr,
    ) -> Expr {
        Expr::Closure(ExprClosure {
            inputs: inputs.into_iter().map(Into::into).collect(),
            body: Box::new(body),
        })
    }

    pub fn const_block(self, block: Block) -> Expr {
        Expr::Const(ExprConst { block })
    }

    pub fn continue_expr(self) -> Expr {
        Expr::Continue(ExprContinue)
    }

    pub fn field(self, expr: Expr, member: impl Into<String>) -> Expr {
        Expr::Field(ExprField {
            expr: Box::new(expr),
            member: member.into(),
        })
    }

    pub fn for_loop(self, pat: impl Into<String>, expr: Expr, body: Block) -> Expr {
        Expr::For(ExprFor {
            pat: pat.into(),
            expr: Box::new(expr),
            body,
        })
    }

    pub fn if_expr(self, cond: Expr, then_branch: Block, else_branch: Option<Expr>) -> Expr {
        Expr::If(ExprIf {
            cond: Box::new(cond),
            then_branch,
            else_branch: else_branch.map(Box::new),
        })
    }

    pub fn index(self, expr: Expr, index: Expr) -> Expr {
        Expr::Index(ExprIndex {
            expr: Box::new(expr),
            index: Box::new(index),
        })
    }

    pub fn lit(self, lit: impl Into<Lit>) -> Expr {
        Expr::Lit(lit.into())
    }

    pub fn loop_expr(self, body: Block) -> Expr {
        Expr::Loop(ExprLoop { body })
    }

    pub fn macro_call(self, ident: impl Into<String>, tokens: TokenStream) -> Expr {
        Expr::MacroCall(ExprMacroCall {
            ident: ident.into(),
            tokens,
        })
    }

    pub fn match_expr(self, expr: Expr, arms: impl IntoIterator<Item = Arm>) -> Expr {
        Expr::Match(ExprMatch {
            expr: Box::new(expr),
            arms: arms.into_iter().collect(),
        })
    }

    pub fn method_call(
        self,
        receiver: Expr,
        method: impl Into<String>,
        args: impl IntoIterator<Item = Expr>,
    ) -> Expr {
        Expr::MethodCall(ExprMethodCall {
            receiver: Box::new(receiver),
            method: method.into(),
            args: args.into_iter().collect(),
        })
    }

    pub fn paren(self, expr: Expr) -> Expr {
        Expr::Paren(ExprParen {
            expr: Box::new(expr),
        })
    }

    pub fn range(self, start: Option<Expr>, limits: RangeLimits, end: Option<Expr>) -> Expr {
        Expr::Range(ExprRange {
            start: start.map(Box::new),
            limits,
            end: end.map(Box::new),
        })
    }

    pub fn reference(self, is_mut: bool, expr: Expr) -> Expr {
        Expr::Reference(ExprRef {
            is_mut,
            expr: Box::new(expr),
        })
    }

    pub fn return_expr(self, expr: Option<Expr>) -> Expr {
        Expr::Return(ExprReturn {
            expr: expr.map(Box::new),
        })
    }

    pub fn struct_expr(
        self,
        path: impl Into<String>,
        fields: impl IntoIterator<Item = FieldValue>,
    ) -> Expr {
        Expr::Struct(ExprStruct {
            path: path.into(),
            fields: fields.into_iter().collect(),
        })
    }

    pub fn tuple(self, elems: impl IntoIterator<Item = Expr>) -> Expr {
        Expr::Tuple(ExprTuple {
            elems: elems.into_iter().collect(),
        })
    }

    pub fn while_loop(self, cond: Expr, body: Block) -> Expr {
        Expr::While(ExprWhile {
            cond: Box::new(cond),
            body,
        })
    }
}<|MERGE_RESOLUTION|>--- conflicted
+++ resolved
@@ -1,5 +1,4 @@
-<<<<<<< HEAD
-use crate::ast::{Block, File, Item, ItemFn, Signature};
+use crate::ast::*;
 
 pub struct FileBuilder {
     items: Vec<Item>,
@@ -18,12 +17,6 @@
     pub fn build(self) -> File {
         File { items: self.items }
     }
-=======
-use crate::ast::*;
-
-pub fn fn_def(name: impl Into<String>) -> FnBuilder {
-    FnBuilder::new(name)
->>>>>>> e0c68131
 }
 
 pub struct FnBuilder {
