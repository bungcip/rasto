--- conflicted
+++ resolved
@@ -38,7 +38,6 @@
 }
 
 #[test]
-<<<<<<< HEAD
 fn test_macro_call_with_brackets() {
     let ast = Item::Fn(
         fn_def("foo")
@@ -60,7 +59,8 @@
     );
 
     insta::assert_snapshot!(pretty(&ast));
-=======
+}
+
 fn test_pretty_print_doc_comment() {
     let a = file()
         .item(
@@ -75,7 +75,6 @@
     /// This is a doc comment.
     fn foo() {}
     ");
->>>>>>> 6d6b39fe
 }
 
 #[test]
