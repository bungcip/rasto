--- conflicted
+++ resolved
@@ -1,9 +1,5 @@
-<<<<<<< HEAD
-use rasto::ast::{Block, Expr, Lit, LitInt, LitStr, Stmt, builder::*};
+use rasto::ast::{builder::*, Block, Expr, Lit, LitInt, LitStr, Meta, Stmt};
 use thin_vec::thin_vec;
-=======
-use rasto::ast::{builder::*, Expr, Lit, LitInt, LitStr, Meta, Stmt};
->>>>>>> 773d7907
 
 #[test]
 fn test_fn_builder() {
